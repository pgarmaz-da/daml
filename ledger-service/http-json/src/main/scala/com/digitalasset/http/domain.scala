// Copyright (c) 2019 The DAML Authors. All rights reserved.
// SPDX-License-Identifier: Apache-2.0

package com.digitalasset.http

import java.time.Instant

import com.digitalasset.daml.lf
import com.digitalasset.daml.lf.data.Ref
import com.digitalasset.http.util.IdentifierConverters
import com.digitalasset.ledger.api.refinements.{ApiTypes => lar}
import com.digitalasset.ledger.api.{v1 => lav1}
import scalaz.std.option._
import scalaz.std.tuple._
import scalaz.syntax.std.option._
import scalaz.syntax.traverse._
import scalaz.{-\/, Applicative, Show, Traverse, \/, \/-}
import spray.json.JsValue

import scala.language.higherKinds

@SuppressWarnings(Array("org.wartremover.warts.Any"))
object domain {

  case class Error(id: Symbol, message: String)

  object Error {
    implicit val errorShow: Show[Error] = Show shows { e =>
      s"domain.Error, ${e.id: Symbol}: ${e.message: String}"
    }
  }

  case class JwtPayload(ledgerId: lar.LedgerId, applicationId: lar.ApplicationId, party: Party)

  case class TemplateId[+PkgId](packageId: PkgId, moduleName: String, entityName: String)

<<<<<<< HEAD
  type InputContractRef[+LfV] =
    (TemplateId.OptionalPkg, LfV) \/ (Option[TemplateId.OptionalPkg], lar.ContractId)
=======
  case class Contract[+LfV](value: ArchivedContract \/ ActiveContract[LfV])
>>>>>>> b6e9e5cc

  case class ActiveContract[+LfV](
      workflowId: Option[WorkflowId],
      contractId: ContractId,
      templateId: TemplateId.RequiredPkg,
      key: Option[LfV],
      argument: LfV,
      witnessParties: Seq[Party],
      signatories: Seq[Party],
      observers: Seq[Party],
      agreementText: String)

<<<<<<< HEAD
  case class ContractLookupRequest[+LfV](ledgerId: Option[String], id: InputContractRef[LfV])
=======
  case class ArchivedContract(
      workflowId: Option[WorkflowId],
      contractId: ContractId,
      templateId: TemplateId.RequiredPkg,
      witnessParties: Seq[Party])

  case class ContractLookupRequest[+LfV](
      ledgerId: Option[String],
      id: (TemplateId.OptionalPkg, LfV) \/ (Option[TemplateId.OptionalPkg], ContractId))

  case class GetActiveContractsRequest(
      templateIds: Set[TemplateId.OptionalPkg],
      query: Map[String, JsValue])

  type WorkflowIdTag = lar.WorkflowIdTag
  type WorkflowId = lar.WorkflowId

  type ContractIdTag = lar.ContractIdTag
  type ContractId = lar.ContractId
  val ContractId = lar.ContractId
>>>>>>> b6e9e5cc

  type PartyTag = lar.PartyTag
  type Party = lar.Party
  val Party = lar.Party

  object WorkflowId {

    def apply(s: String): WorkflowId = lar.WorkflowId(s)

    def unwrap(x: WorkflowId): String = lar.WorkflowId.unwrap(x)

    def fromLedgerApi(
        gacr: lav1.active_contracts_service.GetActiveContractsResponse): Option[WorkflowId] =
      Option(gacr.workflowId).filter(_.nonEmpty).map(x => WorkflowId(x))

    def fromLedgerApi(tx: lav1.transaction.Transaction): Option[WorkflowId] =
      Option(tx.workflowId).filter(_.nonEmpty).map(x => WorkflowId(x))
  }

  object TemplateId {
    type OptionalPkg = TemplateId[Option[String]]
    type RequiredPkg = TemplateId[String]
    type NoPkg = TemplateId[Unit]

    def fromLedgerApi(in: lav1.value.Identifier): TemplateId.RequiredPkg =
      TemplateId(in.packageId, in.moduleName, in.entityName)
  }

  object Contract {
    def fromLedgerApi(workflowId: Option[WorkflowId])(
        event: lav1.event.Event): Error \/ Contract[lav1.value.Value] = event.event match {
      case lav1.event.Event.Event.Created(created) =>
        ActiveContract.fromLedgerApi(workflowId)(created).map(a => Contract(\/-(a)))
      case lav1.event.Event.Event.Archived(archived) =>
        ArchivedContract.fromLedgerApi(workflowId)(archived).map(a => Contract(-\/(a)))
      case lav1.event.Event.Event.Empty =>
        val errorMsg = s"Expected either Created or Archived event, got: Empty"
        -\/(Error('Contract_fromLedgerApi, errorMsg))
    }

    implicit val covariant: Traverse[Contract] = new Traverse[Contract] {

      override def map[A, B](fa: Contract[A])(f: A => B): Contract[B] = {
        val valueB: ArchivedContract \/ ActiveContract[B] = fa.value.map(a => a.map(f))
        Contract(valueB)
      }

      override def traverseImpl[G[_]: Applicative, A, B](fa: Contract[A])(
          f: A => G[B]): G[Contract[B]] = {
        val valueB: G[ArchivedContract \/ ActiveContract[B]] = fa.value.traverse(a => a.traverse(f))
        valueB.map(x => Contract[B](x))
      }
    }
  }

  def boxedRecord(a: lav1.value.Record): lav1.value.Value =
    lav1.value.Value(lav1.value.Value.Sum.Record(a))

  object ActiveContract {
    def fromLedgerApi(workflowId: Option[WorkflowId])(
        in: lav1.event.CreatedEvent): Error \/ ActiveContract[lav1.value.Value] =
      for {
        templateId <- in.templateId required "templateId"
        argument <- in.createArguments required "createArguments"
      } yield
        ActiveContract(
          workflowId = workflowId,
          contractId = ContractId(in.contractId),
          templateId = TemplateId fromLedgerApi templateId,
          key = in.contractKey,
          argument = boxedRecord(argument),
          witnessParties = Party.subst(in.witnessParties),
          signatories = Party.subst(in.signatories),
          observers = Party.subst(in.observers),
          agreementText = in.agreementText getOrElse ""
        )

    implicit val covariant: Traverse[ActiveContract] = new Traverse[ActiveContract] {

      override def map[A, B](fa: ActiveContract[A])(f: A => B): ActiveContract[B] =
        fa.copy(key = fa.key map f, argument = f(fa.argument))

      override def traverseImpl[G[_]: Applicative, A, B](fa: ActiveContract[A])(
          f: A => G[B]): G[ActiveContract[B]] = {
        import scalaz.syntax.apply._
        val gk: G[Option[B]] = fa.key traverse f
        val ga: G[B] = f(fa.argument)
        ^(gk, ga)((k, a) => fa.copy(key = k, argument = a))
      }
    }

    implicit val hasTemplateId: HasTemplateId[ActiveContract] = new HasTemplateId[ActiveContract] {
      override def templateId(fa: ActiveContract[_]): TemplateId.OptionalPkg =
        TemplateId(
          Some(fa.templateId.packageId),
          fa.templateId.moduleName,
          fa.templateId.entityName)

      override def lfIdentifier(
          fa: ActiveContract[_],
          templateId: TemplateId.RequiredPkg): lf.data.Ref.Identifier =
        IdentifierConverters.lfIdentifier(templateId)
    }
  }

  object ArchivedContract {
    def fromLedgerApi(workflowId: Option[WorkflowId])(
        in: lav1.event.ArchivedEvent): Error \/ ArchivedContract =
      for {
        templateId <- in.templateId required "templateId"
      } yield
        ArchivedContract(
          workflowId = workflowId,
          contractId = ContractId(in.contractId),
          templateId = TemplateId fromLedgerApi templateId,
          witnessParties = Party.subst(in.witnessParties)
        )
  }

  object ContractLookupRequest {
    implicit val covariant: Traverse[ContractLookupRequest] = new Traverse[ContractLookupRequest] {
      override def map[A, B](fa: ContractLookupRequest[A])(f: A => B) =
        fa.copy(id = fa.id leftMap (_ map f))

      override def traverseImpl[G[_]: Applicative, A, B](fa: ContractLookupRequest[A])(
          f: A => G[B]): G[ContractLookupRequest[B]] = {
        val G: Applicative[G] = implicitly
        fa.id match {
          case -\/(a) =>
            a.traverse(f).map(b => fa.copy(id = -\/(b)))
          case \/-(a) =>
            // TODO: we don't actually need to copy it, just need to adjust the type for the left side
            G.point(fa.copy(id = \/-(a)))
        }
      }
    }

    implicit val hasTemplateId: HasTemplateId[ContractLookupRequest] =
      new HasTemplateId[ContractLookupRequest] {
        override def templateId(fa: ContractLookupRequest[_]): TemplateId.OptionalPkg =
          fa.id match {
            case -\/((a, _)) => a
            case \/-((Some(a), _)) => a
            case \/-((None, _)) => TemplateId(None, "", "")
          }

        override def lfIdentifier(
            fa: ContractLookupRequest[_],
            templateId: TemplateId.RequiredPkg): Ref.Identifier =
          IdentifierConverters.lfIdentifier(templateId)
      }
  }

  private[this] implicit final class ErrorOps[A](private val o: Option[A]) extends AnyVal {
    def required(label: String): Error \/ A =
      o toRightDisjunction Error('ErrorOps_required, s"Missing required field $label")
  }

  final case class CommandMeta(
      workflowId: Option[WorkflowId],
      commandId: Option[lar.CommandId],
      ledgerEffectiveTime: Option[Instant],
      maximumRecordTime: Option[Instant])

  final case class CreateCommand[+LfV](
      templateId: TemplateId.OptionalPkg,
      argument: LfV,
      meta: Option[CommandMeta])

  final case class ExerciseCommand[+LfV](
      templateId: TemplateId.OptionalPkg,
      contractId: lar.ContractId,
      choice: lar.Choice,
      argument: LfV,
      meta: Option[CommandMeta])

  trait TraverseWithRefId[F[_]] {
    def traverseWithRefId[G[_]: Applicative, A, B](fa: F[A])(
        resolve: TemplateId.OptionalPkg => G[TemplateId.RequiredPkg])(
        f: (Ref.Identifier, A) => G[B]): G[F[B]]
    def templateId(fa: F[_]): TemplateId.OptionalPkg
    def lfIdentifier(fa: F[_], templateId: TemplateId.RequiredPkg): lf.data.Ref.Identifier
  }

  object CreateCommand {
    implicit val traverseInstance: Traverse[CreateCommand] = new Traverse[CreateCommand] {
      override def traverseImpl[G[_]: Applicative, A, B](fa: CreateCommand[A])(
          f: A => G[B]): G[CreateCommand[B]] =
        f(fa.argument).map(a => fa.copy(argument = a))
    }

    implicit val hasTemplateId: HasTemplateId[CreateCommand] = new HasTemplateId[CreateCommand] {
      override def templateId(fa: CreateCommand[_]): TemplateId.OptionalPkg = fa.templateId

      override def lfIdentifier(
          fa: CreateCommand[_],
          templateId: TemplateId.RequiredPkg): lf.data.Ref.Identifier =
        IdentifierConverters.lfIdentifier(templateId)
    }
  }

  object ExerciseCommand {
    implicit val traverseInstance: Traverse[ExerciseCommand] = new Traverse[ExerciseCommand] {
      override def traverseImpl[G[_]: Applicative, A, B](fa: ExerciseCommand[A])(
          f: A => G[B]): G[ExerciseCommand[B]] = f(fa.argument).map(a => fa.copy(argument = a))
    }

    implicit val hasTemplateId: HasTemplateId[ExerciseCommand] =
      new HasTemplateId[ExerciseCommand] {
        override def templateId(fa: ExerciseCommand[_]): TemplateId.OptionalPkg = fa.templateId

        override def lfIdentifier(
            fa: ExerciseCommand[_],
            templateId: TemplateId.RequiredPkg): lf.data.Ref.Identifier =
          IdentifierConverters.lfIdentifier(templateId, fa.choice)
      }
  }
}<|MERGE_RESOLUTION|>--- conflicted
+++ resolved
@@ -34,12 +34,10 @@
 
   case class TemplateId[+PkgId](packageId: PkgId, moduleName: String, entityName: String)
 
-<<<<<<< HEAD
+  case class Contract[+LfV](value: ArchivedContract \/ ActiveContract[LfV])
+
   type InputContractRef[+LfV] =
-    (TemplateId.OptionalPkg, LfV) \/ (Option[TemplateId.OptionalPkg], lar.ContractId)
-=======
-  case class Contract[+LfV](value: ArchivedContract \/ ActiveContract[LfV])
->>>>>>> b6e9e5cc
+    (TemplateId.OptionalPkg, LfV) \/ (Option[TemplateId.OptionalPkg], ContractId)
 
   case class ActiveContract[+LfV](
       workflowId: Option[WorkflowId],
@@ -52,9 +50,6 @@
       observers: Seq[Party],
       agreementText: String)
 
-<<<<<<< HEAD
-  case class ContractLookupRequest[+LfV](ledgerId: Option[String], id: InputContractRef[LfV])
-=======
   case class ArchivedContract(
       workflowId: Option[WorkflowId],
       contractId: ContractId,
@@ -63,7 +58,7 @@
 
   case class ContractLookupRequest[+LfV](
       ledgerId: Option[String],
-      id: (TemplateId.OptionalPkg, LfV) \/ (Option[TemplateId.OptionalPkg], ContractId))
+      id: InputContractRef[LfV])
 
   case class GetActiveContractsRequest(
       templateIds: Set[TemplateId.OptionalPkg],
@@ -75,7 +70,6 @@
   type ContractIdTag = lar.ContractIdTag
   type ContractId = lar.ContractId
   val ContractId = lar.ContractId
->>>>>>> b6e9e5cc
 
   type PartyTag = lar.PartyTag
   type Party = lar.Party
