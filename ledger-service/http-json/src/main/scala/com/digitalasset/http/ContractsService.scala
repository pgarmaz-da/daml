// Copyright (c) 2019 The DAML Authors. All rights reserved.
// SPDX-License-Identifier: Apache-2.0

package com.digitalasset.http

import akka.stream.Materializer
import akka.stream.scaladsl.Sink
import com.digitalasset.daml.lf.value.{Value => V}
import com.digitalasset.http.domain.{GetActiveContractsRequest, JwtPayload, TemplateId}
import com.digitalasset.http.query.ValuePredicate
import com.digitalasset.http.util.FutureUtil.toFuture
import com.digitalasset.http.util.IdentifierConverters.apiIdentifier
import com.digitalasset.jwt.domain.Jwt
import com.digitalasset.ledger.api.refinements.{ApiTypes => lar}
import com.digitalasset.ledger.api.{v1 => lav1}
import scalaz.syntax.show._
import scalaz.syntax.traverse._
import scalaz.std.list._
import scalaz.{-\/, Show, \/, \/-}
import spray.json.JsValue

import scala.concurrent.{ExecutionContext, Future}

class ContractsService(
    resolveTemplateIds: PackageService.ResolveTemplateIds,
    getActiveContracts: LedgerClientJwt.GetActiveContracts,
    lookupType: query.ValuePredicate.TypeLookup,
    parallelism: Int = 8)(implicit ec: ExecutionContext, mat: Materializer) {

  import ContractsService._

  type Result = (Seq[ActiveContract], CompiledPredicates)
  type CompiledPredicates = Map[domain.TemplateId.RequiredPkg, query.ValuePredicate]

  def lookup(
      jwt: Jwt,
      jwtPayload: JwtPayload,
      request: domain.ContractLookupRequest[lav1.value.Value])
    : Future[Option[domain.ActiveContract[lav1.value.Value]]] =
    request.id match {
      case -\/((templateId, contractKey)) =>
        lookup(jwt, jwtPayload.party, templateId, contractKey)
      case \/-((templateId, contractId)) =>
        lookup(jwt, jwtPayload.party, templateId, contractId)
    }

  def lookup(
      jwt: Jwt,
      party: lar.Party,
      templateId: TemplateId.OptionalPkg,
      contractKey: lav1.value.Value): Future[Option[ActiveContract]] =
    for {
      (as, _) <- search(jwt, party, Set(templateId), Map.empty)
      a = findByContractKey(contractKey)(as)
    } yield a

  private def findByContractKey(k: lav1.value.Value)(
      as: Seq[ActiveContract]): Option[domain.ActiveContract[lav1.value.Value]] =
    as.view.find(isContractKey(k))

  private def isContractKey(k: lav1.value.Value)(
      a: domain.ActiveContract[lav1.value.Value]): Boolean =
    a.key.fold(false)(_ == k)

  def lookup(
      jwt: Jwt,
      party: lar.Party,
      templateId: Option[TemplateId.OptionalPkg],
<<<<<<< HEAD
      contractId: lar.ContractId): Future[Option[domain.ActiveContract[lav1.value.Value]]] =
=======
      contractId: domain.ContractId): Future[Option[ActiveContract]] =
>>>>>>> b6e9e5cc
    for {
      (as, _) <- search(jwt, party, templateIds(templateId), Map.empty)
      a = findByContractId(contractId)(as)
    } yield a

  private def templateIds(a: Option[TemplateId.OptionalPkg]): Set[TemplateId.OptionalPkg] =
    a.toList.toSet

<<<<<<< HEAD
  private def findByContractId(k: lar.ContractId)(
      as: Seq[domain.GetActiveContractsResponse[lav1.value.Value]])
    : Option[domain.ActiveContract[lav1.value.Value]] =
    (as.view: Seq[domain.GetActiveContractsResponse[lav1.value.Value]])
      .flatMap(a => a.activeContracts)
      .find(x => (x.contractId: String) == (lar.ContractId.unwrap(k): String))
=======
  private def findByContractId(k: domain.ContractId)(
      as: Seq[ActiveContract]): Option[ActiveContract] =
    as.find(x => (x.contractId: domain.ContractId) == k)
>>>>>>> b6e9e5cc

  def search(jwt: Jwt, jwtPayload: JwtPayload, request: GetActiveContractsRequest): Future[Result] =
    search(jwt, jwtPayload.party, request.templateIds, request.query)

  def search(
      jwt: Jwt,
      party: lar.Party,
      templateIds: Set[domain.TemplateId.OptionalPkg],
      queryParams: Map[String, JsValue]): Future[Result] =
    for {
      templateIds <- toFuture(resolveTemplateIds(templateIds))
      allActiveContracts <- getActiveContracts(jwt, transactionFilter(party, templateIds), true)
        .mapAsyncUnordered(parallelism)(gacr => toFuture(activeContracts(gacr)))
        .runWith(Sink.seq)
        .map(_.flatten): Future[Seq[ActiveContract]]
      predicates = templateIds.iterator.map(a => (a, valuePredicate(a, queryParams))).toMap
    } yield (allActiveContracts, predicates)

  @SuppressWarnings(Array("org.wartremover.warts.Any"))
  private def activeContracts(gacr: lav1.active_contracts_service.GetActiveContractsResponse)
    : Error \/ List[ActiveContract] = {

    val workflowId = domain.WorkflowId.fromLedgerApi(gacr)

    val toAc: lav1.event.CreatedEvent => domain.Error \/ ActiveContract =
      domain.ActiveContract.fromLedgerApi(workflowId)

    gacr.activeContracts.toList
      .traverse(toAc)
      .leftMap(e => Error('activeContracts, e.shows))
  }

  def filterSearch(
      compiledPredicates: CompiledPredicates,
      activeContracts: Seq[domain.ActiveContract[V[V.AbsoluteContractId]]])
    : Seq[domain.ActiveContract[V[V.AbsoluteContractId]]] = {
    val predFuns = compiledPredicates transform ((_, vp) => vp.toFunPredicate)
    activeContracts.filter(ac => predFuns get ac.templateId forall (_(ac.argument)))
  }

  private def valuePredicate(
      templateId: domain.TemplateId.RequiredPkg,
      q: Map[String, JsValue]): query.ValuePredicate =
    ValuePredicate.fromTemplateJsObject(q, templateId, lookupType)

  private def transactionFilter(
      party: lar.Party,
      templateIds: List[TemplateId.RequiredPkg]): lav1.transaction_filter.TransactionFilter = {
    import lav1.transaction_filter._

    val filters =
      if (templateIds.isEmpty) Filters.defaultInstance
      else Filters(Some(lav1.transaction_filter.InclusiveFilters(templateIds.map(apiIdentifier))))

    TransactionFilter(Map(lar.Party.unwrap(party) -> filters))
  }
}

object ContractsService {
  type ActiveContract = domain.ActiveContract[lav1.value.Value]

  case class Error(id: Symbol, message: String)

  object Error {
    implicit val errorShow: Show[Error] = Show shows { e =>
      s"ContractService Error, ${e.id: Symbol}: ${e.message: String}"
    }
  }
}<|MERGE_RESOLUTION|>--- conflicted
+++ resolved
@@ -66,11 +66,7 @@
       jwt: Jwt,
       party: lar.Party,
       templateId: Option[TemplateId.OptionalPkg],
-<<<<<<< HEAD
-      contractId: lar.ContractId): Future[Option[domain.ActiveContract[lav1.value.Value]]] =
-=======
-      contractId: domain.ContractId): Future[Option[ActiveContract]] =
->>>>>>> b6e9e5cc
+      contractId: domain.ContractId): Future[Option[ActiveContract[lav1.value.Value]]] =
     for {
       (as, _) <- search(jwt, party, templateIds(templateId), Map.empty)
       a = findByContractId(contractId)(as)
@@ -79,18 +75,9 @@
   private def templateIds(a: Option[TemplateId.OptionalPkg]): Set[TemplateId.OptionalPkg] =
     a.toList.toSet
 
-<<<<<<< HEAD
-  private def findByContractId(k: lar.ContractId)(
-      as: Seq[domain.GetActiveContractsResponse[lav1.value.Value]])
-    : Option[domain.ActiveContract[lav1.value.Value]] =
-    (as.view: Seq[domain.GetActiveContractsResponse[lav1.value.Value]])
-      .flatMap(a => a.activeContracts)
-      .find(x => (x.contractId: String) == (lar.ContractId.unwrap(k): String))
-=======
   private def findByContractId(k: domain.ContractId)(
-      as: Seq[ActiveContract]): Option[ActiveContract] =
+      as: Seq[ActiveContract[lav1.value.Value]]): Option[ActiveContract[lav1.value.Value]] =
     as.find(x => (x.contractId: domain.ContractId) == k)
->>>>>>> b6e9e5cc
 
   def search(jwt: Jwt, jwtPayload: JwtPayload, request: GetActiveContractsRequest): Future[Result] =
     search(jwt, jwtPayload.party, request.templateIds, request.query)
